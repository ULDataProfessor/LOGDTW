--- conflicted
+++ resolved
@@ -208,15 +208,8 @@
         
         if not item_data:
             return {'success': False, 'message': f'{item_name} not available here'}
-<<<<<<< HEAD
 
         total_cost = item_data['price'] * quantity
-=======
-        
-        # Apply trading discount from crew
-        discount = player.get_crew_bonus('trading') / 100
-        total_cost = int(item_data['price'] * quantity * (1 - discount))
->>>>>>> b811b786
         
         # Check if player has enough credits
         if player.credits < total_cost:

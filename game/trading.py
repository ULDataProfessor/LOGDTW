--- conflicted
+++ resolved
@@ -33,41 +33,7 @@
         self.trade_history = []
         self.price_history = {}
 
-<<<<<<< HEAD
         # Initialize trade goods and mapping to dynamic market commodities
-=======
-        # Dynamic market integration
-        self.dynamic_market = DynamicMarketSystem()
-        self.location_sectors: Dict[str, int] = {}
-        self.good_to_commodity = {
-            'Iron Ore': 'Iron',
-            'Gold': 'Gold',
-            'Platinum': 'Gold',
-            'Uranium': 'Tritium',
-            'Raw Minerals': 'Iron',
-            'Ammolite': 'Ammolite',
-            'Computer Chips': 'Electronics',
-            'Quantum Processors': 'AI Cores',
-            'Energy Cells': 'Energy Cells',
-            'Shield Generators': 'Military Hardware',
-            'Quantum Scanner': 'Electronics',
-            'Space Wine': 'Food',
-            'Alien Artifacts': 'Rare Compounds',
-            'Rare Gems': 'Gold',
-            'Stolen Cargo': 'Chemicals',
-            'Synthetic Food': 'Food',
-            'Fresh Vegetables': 'Grain',
-            'Exotic Spices': 'Spices',
-            'Med Kits': 'Medicine',
-            'Stimulants': 'Chemicals',
-            'Nanobots': 'Medical Equipment',
-            'Research Data': 'Software',
-            'Experimental Weapon': 'Weapons',
-            "Smuggler's Map": 'Software'
-        }
-        
-        # Initialize trade goods
->>>>>>> 52adea0e
         self._create_trade_goods()
 
         # Initialize markets/sector economies
@@ -152,7 +118,6 @@
             'Experimental Weapon': 'Weapons',
             "Smuggler's Map": 'Software'
         }
-<<<<<<< HEAD
     
     def _create_markets(self):
         """Initialize sector economies for known locations"""
@@ -195,59 +160,6 @@
         """Update prices for all markets"""
         for location in self.location_markets.keys():
             self._update_market_prices(location)
-=======
-        
-        for idx, (location, market_data) in enumerate(markets_data.items()):
-            self.location_markets[location] = market_data
-            self.location_sectors[location] = idx
-            self.dynamic_market.initialize_sector_economy(
-                idx, specializations=[market_data['specialization']]
-            )
-            self._update_market_prices(location, market_data)
-    
-    def _update_market_prices(self, location: str, market_data: Dict):
-        """Update prices for a specific location using dynamic market data"""
-        if location not in self.market_prices:
-            self.market_prices[location] = {}
-
-        sector_id = self.location_sectors.get(location, 0)
-        sector_prices = self.dynamic_market.get_sector_prices(sector_id)
-
-        for good_name in market_data['available_goods']:
-            if good_name in self.trade_goods:
-                good = self.trade_goods[good_name]
-                commodity = self.good_to_commodity.get(good_name)
-                base_price = sector_prices.get(commodity, good.base_price)
-
-                # Apply location modifier
-                price_modifier = market_data['price_modifier']
-
-                # Apply specialization bonus
-                if good.category == market_data['specialization']:
-                    price_modifier *= 1.2
-
-                final_price = int(base_price * price_modifier)
-                self.market_prices[location][good_name] = final_price
-
-                # Store price history
-                if location not in self.price_history:
-                    self.price_history[location] = {}
-                if good_name not in self.price_history[location]:
-                    self.price_history[location][good_name] = []
-                self.price_history[location][good_name].append(final_price)
-    
-    def _update_all_prices(self):
-        """Update prices for all markets"""
-        for location, market_data in self.location_markets.items():
-            self._update_market_prices(location, market_data)
-
-    def advance_market_turn(self, turns: int = 1):
-        """Advance the dynamic market and refresh local prices."""
-        for _ in range(turns):
-            next_turn = self.dynamic_market.current_turn + 1
-            self.dynamic_market.update_market(next_turn)
-        self._update_all_prices()
->>>>>>> 52adea0e
     
     def get_market_info(self, location: str) -> Dict:
         """Get market information for a location"""
@@ -318,19 +230,11 @@
         # Deduct credits
         player.spend_credits(total_cost)
 
-<<<<<<< HEAD
         # Update dynamic market supply/demand
         sector_id = self.location_sectors.get(location)
         commodity = self.good_to_commodity.get(item_data['name'], item_data['name'])
         if sector_id is not None:
             self.market_system.update_trade(sector_id, commodity, quantity, True)
-=======
-        # Update dynamic market
-        commodity_name = self.good_to_commodity.get(item_data['name'])
-        if commodity_name:
-            sector_id = self.location_sectors.get(location, 0)
-            self.dynamic_market.execute_trade(commodity_name, quantity, sector_id, is_purchase=True)
->>>>>>> 52adea0e
 
         # Record trade
         self._record_trade('buy', location, item_data['name'], quantity, total_cost)
@@ -376,19 +280,11 @@
         # Add credits
         player.add_credits(total_earnings)
 
-<<<<<<< HEAD
         # Update dynamic market after sale
         sector_id = self.location_sectors.get(location)
         commodity = self.good_to_commodity.get(item_name, item_name)
         if sector_id is not None:
             self.market_system.update_trade(sector_id, commodity, quantity, False)
-=======
-        # Update dynamic market
-        commodity_name = self.good_to_commodity.get(item_name)
-        if commodity_name:
-            sector_id = self.location_sectors.get(location, 0)
-            self.dynamic_market.execute_trade(commodity_name, quantity, sector_id, is_purchase=False)
->>>>>>> 52adea0e
 
         # Record trade
         self._record_trade('sell', location, item_name, quantity, total_earnings)

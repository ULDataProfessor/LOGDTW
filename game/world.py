"""
World class for LOGDTW2002
Handles locations, navigation, and space travel
"""

import random
import time
from dataclasses import dataclass
from typing import Dict, List, Optional, Tuple
from game.player import Item
from game.sos_system import SOSSystem

@dataclass
class Location:
    """Represents a location in the game world"""
    name: str
    description: str
    location_type: str  # planet, space_station, asteroid, etc.
    coordinates: Tuple[int, int, int]
    connections: List[str] = None
    items: List[Item] = None
    npcs: List[str] = None
    services: List[str] = None  # trading, repair, fuel, etc.
    danger_level: int = 0  # 0-10 scale
    faction: str = "Neutral"
    fuel_cost: int = 0  # Fuel cost to travel here
    travel_time: int = 0  # Travel time in minutes
    sector: int = 1  # Sector number (TW2002 style)
    
    def __post_init__(self):
        if self.connections is None:
            self.connections = []
        if self.items is None:
            self.items = []
        if self.npcs is None:
            self.npcs = []
        if self.services is None:
            self.services = []

@dataclass
class SectorConnection:
    """Represents a connection between sectors with TW2002-style types"""
    destination_sector: int
    connection_type: str  # "neutral", "federation", "enemy", "hop", "skip", "warp"
    fuel_cost: int
    travel_time: int
    danger_level: int = 0

class PlanetSurface:
    """Represents a planetary surface for ground movement"""
    def __init__(self, name, width=5, height=5):
        self.name = name
        self.width = width
        self.height = height
        self.grid = [[{'desc': f'Area ({x},{y})', 'items': [], 'npcs': []} for x in range(width)] for y in range(height)]
        self.player_pos = (width // 2, height // 2)  # Start in the center

    def move(self, direction):
        x, y = self.player_pos
        if direction == 'north' and y > 0:
            y -= 1
        elif direction == 'south' and y < self.height - 1:
            y += 1
        elif direction == 'west' and x > 0:
            x -= 1
        elif direction == 'east' and x < self.width - 1:
            x += 1
        else:
            return False  # Can't move
        self.player_pos = (x, y)
        return True

    def get_adjacent(self):
        x, y = self.player_pos
        adj = {}
        if y > 0:
            adj['north'] = (x, y-1)
        if y < self.height - 1:
            adj['south'] = (x, y+1)
        if x > 0:
            adj['west'] = (x-1, y)
        if x < self.width - 1:
            adj['east'] = (x+1, y)
        return adj

    def get_current_area(self):
        x, y = self.player_pos
        return self.grid[y][x]

    def get_map(self):
        map_str = "\n[bold cyan]Planetary Surface Map[/bold cyan]\n"
        for y in range(self.height):
            row = ''
            for x in range(self.width):
                if (x, y) == self.player_pos:
                    row += '[bold red]X[/bold red]'
                else:
                    row += '.'
            map_str += row + '\n'
        return map_str

class World:
    """Game world with locations and navigation - TW2002 style"""
    
    def __init__(self):
        self.locations = {}
        self.current_location = "Earth Station"
        self.player_coordinates = (0, 0, 0)
        self.current_sector = 1  # Current sector number
        self.sector_names = {1: "Alpha", 2: "Beta", 3: "Gamma", 4: "Delta", 5: "Epsilon"}
        self.discovered_sectors = {"Alpha"}  # Track discovered sectors by name
        self.sector_connections = {}  # Sector connections with types
        self.sector_factions = {}  # Faction control of sectors
        self.traveling = False
        self.travel_destination = None
        self.travel_progress = 0
        self.travel_start_time = 0
        self.on_planet_surface = False
        self.planet_surface = None
        
        # Initialize the game world
        self._create_world()
        
        # Travel state
        self.is_traveling = False
        self.travel_destination = None
        self.travel_progress = 0
        self.travel_time = 0
        self.travel_start_time = 0
        
        # Events and encounters
        self.encounters = []
        self.weather_conditions = "Clear"

        # Map data
        self.map_data = self._create_map_data()

        # Events
        self.event_templates = self._create_event_templates()
        self.market_conditions = {}
        self.sos_system = SOSSystem()

        self.on_planet_surface = False
        self.planet_surface = None
        
    def _create_world(self):
        """Create the game world with TW2002-style numbered sectors"""
        
        # Create locations with numbered sectors
        locations_data = [
            {
                'name': 'Earth Station',
                'description': 'A bustling space station orbiting Earth. The main hub for human space travel.',
                'location_type': 'space_station',
                'coordinates': (0, 0, 0),
                'connections': ['Mars Colony', 'Luna Base'],
                'services': ['trading', 'repair', 'fuel', 'missions'],
                'danger_level': 1,
                'faction': 'Federation',
                'fuel_cost': 0,
                'travel_time': 0,
                'sector': 1
            },
            {
                'name': 'Mars Colony',
                'description': 'A red-dusted mining colony on the surface of Mars. Rich in minerals.',
                'location_type': 'planet',
                'coordinates': (50, 0, 0),
                'connections': ['Earth Station', 'Asteroid Belt'],
                'services': ['trading', 'mining', 'fuel'],
                'danger_level': 3,
                'faction': 'Federation',
                'fuel_cost': 5,
                'travel_time': 30,
                'sector': 2
            },
            {
                'name': 'Luna Base',
                'description': 'A research facility on Earth\'s moon. Home to scientists and explorers.',
                'location_type': 'moon_base',
                'coordinates': (0, 50, 0),
                'connections': ['Earth Station', 'Deep Space Lab'],
                'services': ['research', 'trading', 'fuel'],
                'danger_level': 2,
                'faction': 'Scientists',
                'fuel_cost': 3,
                'travel_time': 20,
                'sector': 3
            },
            {
                'name': 'Asteroid Belt',
                'description': 'A dangerous region filled with asteroids and space debris.',
                'location_type': 'asteroid_field',
                'coordinates': (100, 0, 0),
                'connections': ['Mars Colony', 'Pirate Haven'],
                'services': ['mining'],
                'danger_level': 7,
                'faction': 'Neutral',
                'fuel_cost': 8,
                'travel_time': 45,
                'sector': 4
            },
            {
                'name': 'Pirate Haven',
                'description': 'A lawless space station controlled by pirates and smugglers.',
                'location_type': 'space_station',
                'coordinates': (150, 0, 0),
                'connections': ['Asteroid Belt', 'Outer Rim'],
                'services': ['trading', 'repair', 'missions'],
                'danger_level': 9,
                'faction': 'Pirates',
                'fuel_cost': 10,
                'travel_time': 60,
                'sector': 5
            },
            {
                'name': 'Deep Space Lab',
                'description': 'A remote research station studying cosmic phenomena.',
                'location_type': 'research_station',
                'coordinates': (0, 100, 0),
                'connections': ['Luna Base', 'Nebula Zone'],
                'services': ['research', 'fuel'],
                'danger_level': 4,
                'faction': 'Scientists',
                'fuel_cost': 6,
                'travel_time': 40,
                'sector': 6
            },
            {
                'name': 'Outer Rim',
                'description': 'The edge of known space. Mysterious and dangerous.',
                'location_type': 'deep_space',
                'coordinates': (200, 0, 0),
                'connections': ['Pirate Haven'],
                'services': ['exploration'],
                'danger_level': 10,
                'faction': 'Neutral',
                'fuel_cost': 15,
                'travel_time': 90,
                'sector': 7
            },
            {
                'name': 'Nebula Zone',
                'description': 'A beautiful but treacherous region filled with colorful gas clouds.',
                'location_type': 'nebula',
                'coordinates': (0, 150, 0),
                'connections': ['Deep Space Lab'],
                'services': ['exploration', 'research'],
                'danger_level': 6,
                'faction': 'Neutral',
                'fuel_cost': 12,
                'travel_time': 75,
                'sector': 8
            }
        ]
        
        # Create location objects
        for loc_data in locations_data:
            location = Location(
                name=loc_data['name'],
                description=loc_data['description'],
                location_type=loc_data['location_type'],
                coordinates=loc_data['coordinates'],
                connections=loc_data['connections'],
                services=loc_data['services'],
                danger_level=loc_data['danger_level'],
                faction=loc_data['faction'],
                fuel_cost=loc_data['fuel_cost'],
                travel_time=loc_data['travel_time'],
                sector=loc_data['sector']
            )
            self.locations[loc_data['name']] = location
        
        # Set up sector factions
        self.sector_factions = {
            1: "Federation",    # Earth Station
            2: "Federation",    # Mars Colony
            3: "Scientists",    # Luna Base
            4: "Neutral",       # Asteroid Belt
            5: "Pirates",       # Pirate Haven
            6: "Scientists",    # Deep Space Lab
            7: "Neutral",       # Outer Rim
            8: "Neutral"        # Nebula Zone
        }
        
        # Create TW2002-style sector connections
        self._create_sector_connections()
        
        # Add some items to locations
        self._add_items_to_locations()
    
    def _create_sector_connections(self):
        """Create TW2002-style sector connections with different types"""
        # Initialize sector connections dictionary
        self.sector_connections = {}
        
        # Define connections between sectors with types
        connections_data = [
            # From Sector 1 (Earth Station)
            (1, 2, "federation", 5, 30),   # Earth to Mars - Federation space
            (1, 3, "federation", 3, 20),   # Earth to Luna - Federation space
            
            # From Sector 2 (Mars Colony)
            (2, 1, "federation", 5, 30),   # Mars to Earth - Federation space
            (2, 4, "neutral", 8, 45),      # Mars to Asteroid Belt - Neutral space
            
            # From Sector 3 (Luna Base)
            (3, 1, "federation", 3, 20),   # Luna to Earth - Federation space
            (3, 6, "hop", 6, 40),          # Luna to Deep Space Lab - Hop connection
            
            # From Sector 4 (Asteroid Belt)
            (4, 2, "neutral", 8, 45),      # Asteroid Belt to Mars - Neutral space
            (4, 5, "enemy", 10, 60),       # Asteroid Belt to Pirate Haven - Enemy space
            
            # From Sector 5 (Pirate Haven)
            (5, 4, "enemy", 10, 60),       # Pirate Haven to Asteroid Belt - Enemy space
            (5, 7, "skip", 15, 90),        # Pirate Haven to Outer Rim - Skip connection
            
            # From Sector 6 (Deep Space Lab)
            (6, 3, "hop", 6, 40),          # Deep Space Lab to Luna - Hop connection
            (6, 8, "warp", 12, 75),        # Deep Space Lab to Nebula Zone - Warp connection
            
            # From Sector 7 (Outer Rim)
            (7, 5, "skip", 15, 90),        # Outer Rim to Pirate Haven - Skip connection
            
            # From Sector 8 (Nebula Zone)
            (8, 6, "warp", 12, 75),        # Nebula Zone to Deep Space Lab - Warp connection
        ]
        
        # Create sector connections
        for source_sector, dest_sector, conn_type, fuel_cost, travel_time in connections_data:
            if source_sector not in self.sector_connections:
                self.sector_connections[source_sector] = []
            
            connection = SectorConnection(
                destination_sector=dest_sector,
                connection_type=conn_type,
                fuel_cost=fuel_cost,
                travel_time=travel_time,
                danger_level=self._get_connection_danger(conn_type)
            )
            self.sector_connections[source_sector].append(connection)
    
    def _get_connection_danger(self, connection_type: str) -> int:
        """Get danger level based on connection type"""
        danger_levels = {
            "federation": 1,
            "neutral": 3,
            "enemy": 8,
            "hop": 2,
            "skip": 6,
            "warp": 4
        }
        return danger_levels.get(connection_type, 5)
        
    def _create_map_data(self) -> Dict:
        """Create map data for visual representation"""
        return {
            'width': 25,
            'height': 15,
            'locations': {
                'Earth Station': {'x': 12, 'y': 7, 'symbol': '🌍'},
                'Mars Colony': {'x': 18, 'y': 7, 'symbol': '🔴'},
                'Luna Base': {'x': 12, 'y': 3, 'symbol': '🌙'},
                'Asteroid Belt': {'x': 22, 'y': 7, 'symbol': '💎'},
                'Pirate Haven': {'x': 24, 'y': 7, 'symbol': '🏴‍☠️'},
                'Deep Space Lab': {'x': 12, 'y': 1, 'symbol': '🔬'},
                'Outer Rim': {'x': 24, 'y': 5, 'symbol': '⭐'},
                'Nebula Zone': {'x': 12, 'y': 0, 'symbol': '🌌'}
            },
            'connections': [
                ('Earth Station', 'Mars Colony'),
                ('Earth Station', 'Luna Base'),
                ('Mars Colony', 'Asteroid Belt'),
                ('Asteroid Belt', 'Pirate Haven'),
                ('Luna Base', 'Deep Space Lab'),
                ('Deep Space Lab', 'Nebula Zone'),
                ('Pirate Haven', 'Outer Rim')
            ]
        }

    def _create_event_templates(self) -> List[Dict]:
        """Create templates for random sector events"""
        return [
            {
                'name': 'Pirate Ambush',
                'type': 'pirate',
                'description': 'A band of pirates emerges from the shadows.',
                'danger_min': 5,
                'danger_max': 10
            },
            {
                'name': 'Distress Call',
                'type': 'distress',
                'description': 'A faint distress signal is picked up by your sensors.',
                'danger_min': 2,
                'danger_max': 10
            },
            {
                'name': 'Trading Opportunity',
                'type': 'trade',
                'description': 'Roaming merchants offer goods at competitive prices.',
                'danger_min': 0,
                'danger_max': 6
            }
        ]
        
    def _add_items_to_locations(self):
        """Add items to various locations"""
        
        # Items for different locations
        items_data = {
            'Earth Station': [
                Item("Advanced Med Kit", "High-quality medical supplies", 100, "consumable"),
                Item("Energy Shield", "Personal protective field", 200, "shield", defense=10),
                Item("Federation Badge", "Official identification", 50, "equipment")
            ],
            'Mars Colony': [
                Item("Mining Laser", "Industrial cutting tool", 150, "weapon", damage=25),
                Item("Raw Minerals", "Unprocessed ore", 20, "trade_good"),
                Item("Dust Filter", "Protection from Martian dust", 30, "equipment")
            ],
            'Pirate Haven': [
                Item("Stolen Cargo", "Questionable goods", 300, "trade_good"),
                Item("Pirate Blade", "Deadly melee weapon", 120, "weapon", damage=30),
                Item("Smuggler's Map", "Shows secret routes", 80, "equipment")
            ],
            'Deep Space Lab': [
                Item("Research Data", "Valuable scientific information", 500, "trade_good"),
                Item("Quantum Scanner", "Advanced detection device", 400, "equipment"),
                Item("Experimental Weapon", "Prototype energy weapon", 600, "weapon", damage=40)
            ]
        }
        
        for location_name, items in items_data.items():
            if location_name in self.locations:
                self.locations[location_name].items.extend(items)

    def get_current_location(self) -> Location:
        """Get the current location object"""
        return self.locations.get(self.current_location)

    def get_available_jumps(self) -> List[Dict]:
        """Get available sector jumps from current sector (TW2002 style)"""
        if self.current_sector not in self.sector_connections:
            return []
        
        available_jumps = []
        for connection in self.sector_connections[self.current_sector]:
            # Check if destination sector has any locations
            sector_locations = [loc for loc in self.locations.values() if loc.sector == connection.destination_sector]
            if sector_locations:
                available_jumps.append({
                    'sector': connection.destination_sector,
                    'type': connection.connection_type,
                    'fuel_cost': connection.fuel_cost,
                    'travel_time': connection.travel_time,
                    'danger_level': connection.danger_level,
                    'faction': self.sector_factions.get(connection.destination_sector, "Unknown")
                })
        
        return available_jumps

    def can_jump_to_sector(self, sector_number: int) -> bool:
        """Check if player can jump to sector number"""
        if self.current_sector not in self.sector_connections:
            return False

        for connection in self.sector_connections[self.current_sector]:
            if connection.destination_sector == sector_number:
                return True
        return False

    def can_jump_to(self, destination: str) -> bool:
<<<<<<< HEAD
        """Check if a location name is valid for instant jumps"""
        return destination in self.locations
=======
        """Check if current location connects to destination"""
        current = self.get_current_location()
        if not current:
            return False
        return destination in current.connections
>>>>>>> 74c82b9e

    def jump_to_sector(self, sector_number: int, player) -> Dict:
        """Jump to a connected sector (TW2002 style)"""
        if not self.can_jump_to_sector(sector_number):
            return {'success': False, 'message': f'Cannot jump to sector {sector_number} from here'}
        
        # Find the connection details
        connection = None
        for conn in self.sector_connections[self.current_sector]:
            if conn.destination_sector == sector_number:
                connection = conn
                break
        
        if not connection:
            return {'success': False, 'message': f'No connection to sector {sector_number}'}
        
        # Check fuel requirements
        if player.fuel < connection.fuel_cost:
            return {'success': False, 'message': f'Not enough fuel. Need {connection.fuel_cost}, have {player.fuel}'}
        
        # Find a location in the destination sector
        sector_locations = [loc for loc in self.locations.values() if loc.sector == sector_number]
        if not sector_locations:
            return {'success': False, 'message': f'No locations found in sector {sector_number}'}
        
        dest_location = sector_locations[0]  # Use first location in sector
        
        # Start jump
        self.is_traveling = True
        self.travel_destination = dest_location.name
        self.travel_progress = 0
        self.travel_time = connection.travel_time
        self.travel_start_time = time.time()
        
        # Discover the sector
        self.discovered_sectors.add(self.sector_names.get(sector_number, str(sector_number)))
        
        return {
            'success': True,
            'message': f'Jumping to sector {sector_number} ({connection.connection_type} space). Estimated time: {connection.travel_time} minutes',
            'travel_time': connection.travel_time,
            'fuel_cost': connection.fuel_cost,
            'sector': sector_number,
            'connection_type': connection.connection_type
        }

    def start_travel(self, destination: str, player) -> Dict:
        """Begin travel using a destination name"""
        if destination not in self.locations:
            return {'success': False, 'message': f'Unknown destination {destination}'}
        dest_sector = self.locations[destination].sector
        return self.jump_to_sector(dest_sector, player)

    def update_jump(self, player) -> Dict:
        """Update jump progress"""
        if not self.is_traveling:
            return {'traveling': False}
        
        elapsed_time = (time.time() - self.travel_start_time) / 60  # Convert to minutes
        progress = min(100, (elapsed_time / self.travel_time) * 100)
        
        if progress >= 100:
            # Arrived at destination
            self._complete_jump(player)
            return {
                'traveling': False,
                'arrived': True,
                'destination': self.travel_destination,
                'message': f'Arrived at {self.travel_destination}!'
            }
        
        return {
            'traveling': True,
            'progress': progress,
            'destination': self.travel_destination,
            'remaining_time': max(0, self.travel_time - elapsed_time)
        }

    def update_travel(self, player) -> Dict:
        """Update travel and trigger events on arrival"""
        status = self.update_jump(player)
        if status.get('arrived'):
            event = self.trigger_event(player)
            if event:
                status['event'] = event
        return status

    def _complete_jump(self, player):
        """Complete jump to destination"""
        dest_location = self.locations[self.travel_destination]
        
        # Find the connection used for this jump
        connection = None
        for conn in self.sector_connections.get(self.current_sector, []):
            if conn.destination_sector == dest_location.sector:
                connection = conn
                break
        
        # Consume fuel
        if connection:
            player.use_fuel(connection.fuel_cost)
        else:
            player.use_fuel(dest_location.fuel_cost)
        
        # Update location and sector
        self.current_location = self.travel_destination
        self.player_coordinates = dest_location.coordinates
        self.current_sector = dest_location.sector
        
        # Reset travel state
        self.is_traveling = False
        self.travel_destination = None
        self.travel_progress = 0
        self.travel_time = 0

    def trigger_event(self, player) -> Optional[Dict]:
        """Trigger a random event based on sector danger level"""
        location = self.get_current_location()
        if not location:
            return None

        danger = location.danger_level
        possible = [e for e in self.event_templates if e['danger_min'] <= danger <= e['danger_max']]

        # 30% chance an event occurs
        if not possible or random.random() > 0.3:
            return None

        event = random.choice(possible)
        outcome = ""

        if event['type'] == 'pirate':
            damage = random.randint(5, 15)
            player.health = max(0, player.health - damage)
            location.danger_level = min(10, location.danger_level + 1)
            outcome = f'Pirates attack your ship, dealing {damage} damage.'
        elif event['type'] == 'distress':
            signal = self.sos_system.generate_distress_signal(self.player_coordinates)
            if signal:
                outcome = f'Received distress call from {signal.ship_name} at {signal.coordinates}.'
            else:
                outcome = 'A distress call was detected but quickly faded.'
        elif event['type'] == 'trade':
            credits = random.randint(50, 150)
            player.credits += credits
            self.market_conditions[location.sector] = 'boom'
            outcome = f'Profitable trade nets {credits} credits.'

        result = {
            'name': event['name'],
            'description': event['description'],
            'outcome': outcome
        }

        try:
            from utils.display import DisplayManager
            DisplayManager().show_event_result(result)
        except Exception:
            pass

        return result

    def instant_jump(self, destination: str) -> bool:
        """Instant jump to a destination (for warp command)"""
        if not self.can_jump_to(destination):
            return False
        
        dest_location = self.locations[destination]
        
        # Update location and sector
        self.current_location = destination
        self.player_coordinates = dest_location.coordinates
        self.space_sector = dest_location.sector
        
        # Discover the sector
        self.discovered_sectors.add(self.sector_names.get(dest_location.sector, str(dest_location.sector)))
        
        return True

    def get_current_sector_display(self) -> Dict:
        """Get current sector information for TW2002-style display"""
        current_loc = self.get_current_location()
        if not current_loc:
            return {'error': 'No current location'}
        
        sector_number = self.current_sector
        faction = self.sector_factions.get(sector_number, "Unknown")
        
        # Get available connections
        available_connections = self.get_available_jumps()
        
        return {
            'sector': sector_number,
            'location': current_loc.name,
            'faction': faction,
            'connections': available_connections,
            'discovered': sector_number in self.discovered_sectors
        }
    
    def get_sector_info(self, sector_number: int = None) -> Dict:
        """Get information about a sector"""
        if sector_number is None:
            # Return current sector info
            sector_number = self.current_sector
        
        sector_locations = [loc for loc in self.locations.values() if loc.sector == sector_number]
        
        if not sector_locations:
            return {'discovered': False, 'sector': sector_number}
        
        return {
            'discovered': sector_number in self.discovered_sectors,
            'sector': sector_number,
            'locations': [loc.name for loc in sector_locations],
            'danger_level': max(loc.danger_level for loc in sector_locations),
            'faction': self.sector_factions.get(sector_number, "Unknown")
        }

    def get_all_sectors(self) -> List[str]:
        """Get all sectors in the game"""
        return list(set(loc.sector for loc in self.locations.values()))

    def get_discovered_sectors(self) -> List[str]:
        """Get discovered sectors"""
        return list(self.discovered_sectors)

    def get_location_description(self) -> str:
        """Get detailed description of current location"""
        location = self.get_current_location()
        if not location:
            return "Unknown location"
        
        desc = f"\n[bold cyan]{location.name}[/bold cyan] - Sector {location.sector}[/bold cyan]\n"
        desc += f"[italic]{location.description}[/italic]\n\n"
        
        desc += f"Type: {location.location_type.title()}\n"
        desc += f"Sector: {location.sector}\n"
        desc += f"Danger Level: {location.danger_level}/10\n"
        desc += f"Faction: {location.faction}\n"
        
        if location.services:
            desc += f"Services: {', '.join(location.services)}\n"
        
        if location.connections:
            desc += f"Connected Sectors: {', '.join(location.connections)}\n"
        
        if location.items:
            desc += f"Items here: {', '.join([item.name for item in location.items])}\n"
        
        return desc

    def get_map_display(self) -> str:
        """Get a visual map of the game world with sectors"""
        map_str = "\n[bold cyan]Galactic Map - Sector Navigation[/bold cyan]\n"
        map_str += "=" * 60 + "\n\n"
        
        # Show current sector
        current_loc = self.get_current_location()
        if current_loc:
            map_str += f"[bold yellow]Current Sector: {current_loc.sector}[/bold yellow]\n"
            map_str += f"[bold yellow]Current Location: {current_loc.name}[/bold yellow]\n\n"
        
        # Show all sectors
        all_sectors = self.get_all_sectors()
        discovered_sectors = self.get_discovered_sectors()
        
        map_str += "[bold cyan]Sectors:[/bold cyan]\n"
        for sector in all_sectors:
            if sector in discovered_sectors:
                sector_info = self.get_sector_info(sector)
                map_str += f"  [green]✓ {sector}[/green] - {', '.join(sector_info['locations'])}\n"
            else:
                map_str += f"  [dim]? Unknown Sector[/dim]\n"
        
        map_str += "\n[bold cyan]Sector Connections:[/bold cyan]\n"
        
        # Create a simple ASCII map
        map_width = self.map_data['width']
        map_height = self.map_data['height']
        
        # Initialize empty map
        map_grid = [[' ' for _ in range(map_width)] for _ in range(map_height)]
        
        # Add locations
        for loc_name, loc_data in self.map_data['locations'].items():
            x, y = loc_data['x'], loc_data['y']
            if 0 <= x < map_width and 0 <= y < map_height:
                map_grid[y][x] = loc_data['symbol']
        
        # Add connections (simple lines)
        for conn in self.map_data['connections']:
            loc1, loc2 = conn
            if loc1 in self.map_data['locations'] and loc2 in self.map_data['locations']:
                x1, y1 = self.map_data['locations'][loc1]['x'], self.map_data['locations'][loc1]['y']
                x2, y2 = self.map_data['locations'][loc2]['x'], self.map_data['locations'][loc2]['y']
                
                # Draw simple connection line
                if x1 == x2:  # Vertical line
                    for y in range(min(y1, y2) + 1, max(y1, y2)):
                        if 0 <= y < map_height and 0 <= x1 < map_width:
                            map_grid[y][x1] = '|'
                elif y1 == y2:  # Horizontal line
                    for x in range(min(x1, x2) + 1, max(x1, x2)):
                        if 0 <= x < map_width and 0 <= y1 < map_height:
                            map_grid[y1][x] = '-'
        
        # Highlight current location
        current_loc = self.get_current_location()
        if current_loc and current_loc.name in self.map_data['locations']:
            x, y = self.map_data['locations'][current_loc.name]['x'], self.map_data['locations'][current_loc.name]['y']
            if 0 <= x < map_width and 0 <= y < map_height:
                map_grid[y][x] = f"[bold red]{self.map_data['locations'][current_loc.name]['symbol']}[/bold red]"
        
        # Convert grid to string
        for row in map_grid:
            map_str += ''.join(row) + '\n'
        
        map_str += "\n[bold yellow]Legend:[/bold yellow]\n"
        map_str += "🌍 Earth Station    🔴 Mars Colony    🌙 Luna Base\n"
        map_str += "💎 Asteroid Belt    🏴‍☠️ Pirate Haven   🔬 Deep Space Lab\n"
        map_str += "⭐ Outer Rim        🌌 Nebula Zone\n"
        map_str += "[bold red]Current Location[/bold red]\n"
        map_str += "[green]✓ Discovered Sectors[/green]\n"
        map_str += "[dim]? Undiscovered Sectors[/dim]\n"
        
        return map_str

    def get_jump_info(self, destination: str) -> Dict:
        """Get jump information for a destination"""
        if not self.can_jump_to(destination):
            return {'available': False}
        
        dest_location = self.locations[destination]
        current_loc = self.get_current_location()
        
        return {
            'available': True,
            'destination': destination,
            'sector': dest_location.sector,
            'fuel_cost': dest_location.fuel_cost,
            'travel_time': dest_location.travel_time,
            'danger_level': dest_location.danger_level,
            'faction': dest_location.faction,
            'services': dest_location.services
        }

    def can_trade(self) -> bool:
        """Check if trading is available at current location"""
        location = self.get_current_location()
        return location and 'trading' in location.services

    def can_repair(self) -> bool:
        """Check if repair services are available"""
        location = self.get_current_location()
        return location and 'repair' in location.services

    def can_refuel(self) -> bool:
        """Check if fuel services are available"""
        location = self.get_current_location()
        return location and 'fuel' in location.services

    def is_in_combat(self) -> bool:
        """Check if player is currently in combat"""
        # This would be determined by current game state
        return False

    def get_random_encounter(self) -> Optional[str]:
        """Get a random encounter based on current location"""
        location = self.get_current_location()
        if not location:
            return None
        
        # Higher danger level = more likely to have encounters
        if random.random() < location.danger_level / 20:
            encounters = [
                "A group of space pirates approaches!",
                "You detect an unknown ship on your scanners.",
                "A meteor shower threatens your ship!",
                "You encounter a mysterious alien vessel.",
                "Space debris blocks your path.",
                "A distress signal reaches your ship."
            ]
            return random.choice(encounters)
        
        return None

    def get_weather_conditions(self) -> str:
        """Get current weather/space conditions"""
        conditions = [
            "Clear", "Solar Storm", "Asteroid Field", "Nebula Clouds",
            "Radiation Belt", "Magnetic Storm", "Cosmic Winds"
        ]
        return random.choice(conditions)

    def get_sector_info(self) -> Dict:
        """Get information about current space sector"""
        current_loc = self.get_current_location()
        return {
            'name': current_loc.sector if current_loc else "Unknown",
            'coordinates': self.player_coordinates,
            'weather': self.get_weather_conditions(),
            'danger_level': current_loc.danger_level if current_loc else 0
        }

    def land_on_planet(self):
        """Land on a planet and enter surface mode if possible"""
        location = self.get_current_location()
        if location and location.location_type == 'planet':
            self.on_planet_surface = True
            self.planet_surface = PlanetSurface(location.name)
            return {'success': True, 'message': f'You have landed on {location.name}. Use n/s/e/w to move.'}
        return {'success': False, 'message': 'You can only land on planets.'}

    def leave_planet_surface(self):
        """Leave the planetary surface and return to orbit"""
        if self.on_planet_surface:
            self.on_planet_surface = False
            self.planet_surface = None
            return {'success': True, 'message': 'You have returned to orbit.'}
        return {'success': False, 'message': 'You are not on a planetary surface.'}

    def move_on_surface(self, direction):
        if self.on_planet_surface and self.planet_surface:
            return self.planet_surface.move(direction)
        return False

    def get_surface_adjacent(self):
        if self.on_planet_surface and self.planet_surface:
            return self.planet_surface.get_adjacent()
        return {}

    def get_surface_area(self):
        if self.on_planet_surface and self.planet_surface:
            return self.planet_surface.get_current_area()
        return None

    def get_surface_map(self):
        if self.on_planet_surface and self.planet_surface:
            return self.planet_surface.get_map()
        return ''

    def is_on_planet_surface(self):
        return self.on_planet_surface

    def fire_genesis_torpedo(self, player):
        """Create a new planet in the current sector using the Genesis Torpedo"""
        # Check if player has the torpedo
        if not player.has_item('Genesis Torpedo'):
            return {'success': False, 'message': 'You do not have a Genesis Torpedo.'}
        
        # Get current sector
        current_loc = self.get_current_location()
        if not current_loc:
            return {'success': False, 'message': 'Unknown location.'}
        sector = current_loc.sector
        
        # Generate a unique planet name
        base_names = ['Eden', 'Genesis', 'Nova', 'Gaia', 'Aurora', 'Haven', 'Prometheus', 'Arcadia']
        suffix = random.randint(100, 999)
        planet_name = f"{random.choice(base_names)}-{suffix}"
        
        # Create the new planet location
        new_planet = Location(
            name=planet_name,
            description="A lush, newly-formed world teeming with potential.",
            location_type='planet',
            coordinates=(random.randint(0, 200), random.randint(0, 200), 0),
            connections=[current_loc.name],
            services=['trading', 'exploration', 'research'],
            danger_level=random.randint(1, 4),
            faction='Neutral',
            fuel_cost=7,
            travel_time=35,
            sector=sector
        )
        self.locations[planet_name] = new_planet
        # Connect current location to new planet
        if planet_name not in current_loc.connections:
            current_loc.connections.append(planet_name)
        if current_loc.name not in new_planet.connections:
            new_planet.connections.append(current_loc.name)
        
        # Remove the torpedo from inventory
        player.remove_item('Genesis Torpedo')
        
        return {
            'success': True,
            'message': f'Genesis Torpedo fired! A new planet, {planet_name}, has formed in sector {sector}.',
            'planet': planet_name
        }<|MERGE_RESOLUTION|>--- conflicted
+++ resolved
@@ -472,16 +472,8 @@
         return False
 
     def can_jump_to(self, destination: str) -> bool:
-<<<<<<< HEAD
         """Check if a location name is valid for instant jumps"""
         return destination in self.locations
-=======
-        """Check if current location connects to destination"""
-        current = self.get_current_location()
-        if not current:
-            return False
-        return destination in current.connections
->>>>>>> 74c82b9e
 
     def jump_to_sector(self, sector_number: int, player) -> Dict:
         """Jump to a connected sector (TW2002 style)"""

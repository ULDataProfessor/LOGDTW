"""
World class for LOGDTW2002
Handles locations, navigation, and space travel
"""

import random
import time
from dataclasses import dataclass
from typing import Dict, List, Optional, Tuple
from game.player import Item
from game.sos_system import SOSSystem

@dataclass
class Location:
    """Represents a location in the game world"""
    name: str
    description: str
    location_type: str  # planet, space_station, asteroid, etc.
    coordinates: Tuple[int, int, int]
    connections: List[str] = None
    items: List[Item] = None
    npcs: List[str] = None
    services: List[str] = None  # trading, repair, fuel, etc.
    danger_level: int = 0  # 0-10 scale
    faction: str = "Neutral"
    fuel_cost: int = 0  # Fuel cost to travel here
    travel_time: int = 0  # Travel time in minutes
    sector: int = 1  # Sector number (TW2002 style)
    
    def __post_init__(self):
        if self.connections is None:
            self.connections = []
        if self.items is None:
            self.items = []
        if self.npcs is None:
            self.npcs = []
        if self.services is None:
            self.services = []

@dataclass
class SectorConnection:
    """Represents a connection between sectors with TW2002-style types"""
    destination_sector: int
    connection_type: str  # "neutral", "federation", "enemy", "hop", "skip", "warp"
    fuel_cost: int
    travel_time: int
    danger_level: int = 0

class PlanetSurface:
    """Represents a planetary surface for ground movement"""
    def __init__(self, name, width=5, height=5):
        self.name = name
        self.width = width
        self.height = height
        self.grid = [[{'desc': f'Area ({x},{y})', 'items': [], 'npcs': []} for x in range(width)] for y in range(height)]
        self.player_pos = (width // 2, height // 2)  # Start in the center

    def move(self, direction):
        x, y = self.player_pos
        if direction == 'north' and y > 0:
            y -= 1
        elif direction == 'south' and y < self.height - 1:
            y += 1
        elif direction == 'west' and x > 0:
            x -= 1
        elif direction == 'east' and x < self.width - 1:
            x += 1
        else:
            return False  # Can't move
        self.player_pos = (x, y)
        return True

    def get_adjacent(self):
        x, y = self.player_pos
        adj = {}
        if y > 0:
            adj['north'] = (x, y-1)
        if y < self.height - 1:
            adj['south'] = (x, y+1)
        if x > 0:
            adj['west'] = (x-1, y)
        if x < self.width - 1:
            adj['east'] = (x+1, y)
        return adj

    def get_current_area(self):
        x, y = self.player_pos
        return self.grid[y][x]

    def get_map(self):
        map_str = "\n[bold cyan]Planetary Surface Map[/bold cyan]\n"
        for y in range(self.height):
            row = ''
            for x in range(self.width):
                if (x, y) == self.player_pos:
                    row += '[bold red]X[/bold red]'
                else:
                    row += '.'
            map_str += row + '\n'
        return map_str

class World:
    """Game world with locations and navigation - TW2002 style"""
    
    def __init__(self):
        self.locations = {}
        self.current_location = "Earth Station"
        self.player_coordinates = (0, 0, 0)
        self.current_sector = 1  # Current sector number
        self.discovered_sectors = {1}  # Track discovered sectors
        self.sector_connections = {}  # Sector connections with types
        self.sector_factions = {}  # Faction control of sectors
        self.traveling = False
        self.travel_destination = None
        self.travel_progress = 0
        self.travel_start_time = 0
        self.on_planet_surface = False
        self.planet_surface = None
        
        # Initialize the game world
        self._create_world()
        
        # Travel state
        self.is_traveling = False
        self.travel_destination = None
        self.travel_progress = 0
        self.travel_time = 0
        self.travel_start_time = 0
        
        # Events and encounters
        self.encounters = []
        self.weather_conditions = "Clear"

        # Map data
        self.map_data = self._create_map_data()

        # Events
        self.event_templates = self._create_event_templates()
        self.market_conditions = {}
        self.sos_system = SOSSystem()

        self.on_planet_surface = False
        self.planet_surface = None
        
    def _create_world(self):
        """Create the game world with TW2002-style numbered sectors"""
        
        # Create locations with numbered sectors
        locations_data = [
            {
                'name': 'Earth Station',
                'description': 'A bustling space station orbiting Earth. The main hub for human space travel.',
                'location_type': 'space_station',
                'coordinates': (0, 0, 0),
                'connections': ['Mars Colony', 'Luna Base'],
                'services': ['trading', 'repair', 'fuel', 'missions'],
                'danger_level': 1,
                'faction': 'Federation',
                'fuel_cost': 0,
                'travel_time': 0,
                'sector': 1
            },
            {
                'name': 'Mars Colony',
                'description': 'A red-dusted mining colony on the surface of Mars. Rich in minerals.',
                'location_type': 'planet',
                'coordinates': (50, 0, 0),
                'connections': ['Earth Station', 'Asteroid Belt'],
                'services': ['trading', 'mining', 'fuel'],
                'danger_level': 3,
                'faction': 'Federation',
                'fuel_cost': 5,
                'travel_time': 30,
                'sector': 2
            },
            {
                'name': 'Luna Base',
                'description': 'A research facility on Earth\'s moon. Home to scientists and explorers.',
                'location_type': 'moon_base',
                'coordinates': (0, 50, 0),
                'connections': ['Earth Station', 'Deep Space Lab'],
                'services': ['research', 'trading', 'fuel'],
                'danger_level': 2,
                'faction': 'Scientists',
                'fuel_cost': 3,
                'travel_time': 20,
                'sector': 3
            },
            {
                'name': 'Asteroid Belt',
                'description': 'A dangerous region filled with asteroids and space debris.',
                'location_type': 'asteroid_field',
                'coordinates': (100, 0, 0),
                'connections': ['Mars Colony', 'Pirate Haven'],
                'services': ['mining'],
                'danger_level': 7,
                'faction': 'Neutral',
                'fuel_cost': 8,
                'travel_time': 45,
                'sector': 4
            },
            {
                'name': 'Pirate Haven',
                'description': 'A lawless space station controlled by pirates and smugglers.',
                'location_type': 'space_station',
                'coordinates': (150, 0, 0),
                'connections': ['Asteroid Belt', 'Outer Rim'],
                'services': ['trading', 'repair', 'missions'],
                'danger_level': 9,
                'faction': 'Pirates',
                'fuel_cost': 10,
                'travel_time': 60,
                'sector': 5
            },
            {
                'name': 'Deep Space Lab',
                'description': 'A remote research station studying cosmic phenomena.',
                'location_type': 'research_station',
                'coordinates': (0, 100, 0),
                'connections': ['Luna Base', 'Nebula Zone'],
                'services': ['research', 'fuel'],
                'danger_level': 4,
                'faction': 'Scientists',
                'fuel_cost': 6,
                'travel_time': 40,
                'sector': 6
            },
            {
                'name': 'Outer Rim',
                'description': 'The edge of known space. Mysterious and dangerous.',
                'location_type': 'deep_space',
                'coordinates': (200, 0, 0),
                'connections': ['Pirate Haven'],
                'services': ['exploration'],
                'danger_level': 10,
                'faction': 'Neutral',
                'fuel_cost': 15,
                'travel_time': 90,
                'sector': 7
            },
            {
                'name': 'Nebula Zone',
                'description': 'A beautiful but treacherous region filled with colorful gas clouds.',
                'location_type': 'nebula',
                'coordinates': (0, 150, 0),
                'connections': ['Deep Space Lab'],
                'services': ['exploration', 'research'],
                'danger_level': 6,
                'faction': 'Neutral',
                'fuel_cost': 12,
                'travel_time': 75,
                'sector': 8
            }
        ]
        
        # Create location objects
        for loc_data in locations_data:
            location = Location(
                name=loc_data['name'],
                description=loc_data['description'],
                location_type=loc_data['location_type'],
                coordinates=loc_data['coordinates'],
                connections=loc_data['connections'],
                services=loc_data['services'],
                danger_level=loc_data['danger_level'],
                faction=loc_data['faction'],
                fuel_cost=loc_data['fuel_cost'],
                travel_time=loc_data['travel_time'],
                sector=loc_data['sector']
            )
            self.locations[loc_data['name']] = location
        
        # Set up sector factions
        self.sector_factions = {
            1: "Federation",    # Earth Station
            2: "Federation",    # Mars Colony
            3: "Scientists",    # Luna Base
            4: "Neutral",       # Asteroid Belt
            5: "Pirates",       # Pirate Haven
            6: "Scientists",    # Deep Space Lab
            7: "Neutral",       # Outer Rim
            8: "Neutral"        # Nebula Zone
        }
        
        # Create TW2002-style sector connections
        self._create_sector_connections()
        
        # Add some items to locations
        self._add_items_to_locations()
    
    def _create_sector_connections(self):
        """Create TW2002-style sector connections with different types"""
        # Initialize sector connections dictionary
        self.sector_connections = {}
        
        # Define connections between sectors with types
        connections_data = [
            # From Sector 1 (Earth Station)
            (1, 2, "federation", 5, 30),   # Earth to Mars - Federation space
            (1, 3, "federation", 3, 20),   # Earth to Luna - Federation space
            
            # From Sector 2 (Mars Colony)
            (2, 1, "federation", 5, 30),   # Mars to Earth - Federation space
            (2, 4, "neutral", 8, 45),      # Mars to Asteroid Belt - Neutral space
            
            # From Sector 3 (Luna Base)
            (3, 1, "federation", 3, 20),   # Luna to Earth - Federation space
            (3, 6, "hop", 6, 40),          # Luna to Deep Space Lab - Hop connection
            
            # From Sector 4 (Asteroid Belt)
            (4, 2, "neutral", 8, 45),      # Asteroid Belt to Mars - Neutral space
            (4, 5, "enemy", 10, 60),       # Asteroid Belt to Pirate Haven - Enemy space
            
            # From Sector 5 (Pirate Haven)
            (5, 4, "enemy", 10, 60),       # Pirate Haven to Asteroid Belt - Enemy space
            (5, 7, "skip", 15, 90),        # Pirate Haven to Outer Rim - Skip connection
            
            # From Sector 6 (Deep Space Lab)
            (6, 3, "hop", 6, 40),          # Deep Space Lab to Luna - Hop connection
            (6, 8, "warp", 12, 75),        # Deep Space Lab to Nebula Zone - Warp connection
            
            # From Sector 7 (Outer Rim)
            (7, 5, "skip", 15, 90),        # Outer Rim to Pirate Haven - Skip connection
            
            # From Sector 8 (Nebula Zone)
            (8, 6, "warp", 12, 75),        # Nebula Zone to Deep Space Lab - Warp connection
        ]
        
        # Create sector connections
        for source_sector, dest_sector, conn_type, fuel_cost, travel_time in connections_data:
            if source_sector not in self.sector_connections:
                self.sector_connections[source_sector] = []
            
            connection = SectorConnection(
                destination_sector=dest_sector,
                connection_type=conn_type,
                fuel_cost=fuel_cost,
                travel_time=travel_time,
                danger_level=self._get_connection_danger(conn_type)
            )
            self.sector_connections[source_sector].append(connection)
    
    def _get_connection_danger(self, connection_type: str) -> int:
        """Get danger level based on connection type"""
        danger_levels = {
            "federation": 1,
            "neutral": 3,
            "enemy": 8,
            "hop": 2,
            "skip": 6,
            "warp": 4
        }
        return danger_levels.get(connection_type, 5)
        
    def _create_map_data(self) -> Dict:
        """Create map data for visual representation"""
        return {
            'width': 25,
            'height': 15,
            'locations': {
                'Earth Station': {'x': 12, 'y': 7, 'symbol': '🌍'},
                'Mars Colony': {'x': 18, 'y': 7, 'symbol': '🔴'},
                'Luna Base': {'x': 12, 'y': 3, 'symbol': '🌙'},
                'Asteroid Belt': {'x': 22, 'y': 7, 'symbol': '💎'},
                'Pirate Haven': {'x': 24, 'y': 7, 'symbol': '🏴‍☠️'},
                'Deep Space Lab': {'x': 12, 'y': 1, 'symbol': '🔬'},
                'Outer Rim': {'x': 24, 'y': 5, 'symbol': '⭐'},
                'Nebula Zone': {'x': 12, 'y': 0, 'symbol': '🌌'}
            },
            'connections': [
                ('Earth Station', 'Mars Colony'),
                ('Earth Station', 'Luna Base'),
                ('Mars Colony', 'Asteroid Belt'),
                ('Asteroid Belt', 'Pirate Haven'),
                ('Luna Base', 'Deep Space Lab'),
                ('Deep Space Lab', 'Nebula Zone'),
                ('Pirate Haven', 'Outer Rim')
            ]
        }

    def _create_event_templates(self) -> List[Dict]:
        """Create templates for random sector events"""
        return [
            {
                'name': 'Pirate Ambush',
                'type': 'pirate',
                'description': 'A band of pirates emerges from the shadows.',
                'danger_min': 5,
                'danger_max': 10
            },
            {
                'name': 'Distress Call',
                'type': 'distress',
                'description': 'A faint distress signal is picked up by your sensors.',
                'danger_min': 2,
                'danger_max': 10
            },
            {
                'name': 'Trading Opportunity',
                'type': 'trade',
                'description': 'Roaming merchants offer goods at competitive prices.',
                'danger_min': 0,
                'danger_max': 6
            }
        ]
        
    def _add_items_to_locations(self):
        """Add items to various locations"""
        
        # Items for different locations
        items_data = {
            'Earth Station': [
                Item("Advanced Med Kit", "High-quality medical supplies", 100, "consumable"),
                Item("Energy Shield", "Personal protective field", 200, "shield", defense=10),
                Item("Federation Badge", "Official identification", 50, "equipment")
            ],
            'Mars Colony': [
                Item("Mining Laser", "Industrial cutting tool", 150, "weapon", damage=25),
                Item("Raw Minerals", "Unprocessed ore", 20, "trade_good"),
                Item("Dust Filter", "Protection from Martian dust", 30, "equipment")
            ],
            'Pirate Haven': [
                Item("Stolen Cargo", "Questionable goods", 300, "trade_good"),
                Item("Pirate Blade", "Deadly melee weapon", 120, "weapon", damage=30),
                Item("Smuggler's Map", "Shows secret routes", 80, "equipment")
            ],
            'Deep Space Lab': [
                Item("Research Data", "Valuable scientific information", 500, "trade_good"),
                Item("Quantum Scanner", "Advanced detection device", 400, "equipment"),
                Item("Experimental Weapon", "Prototype energy weapon", 600, "weapon", damage=40)
            ]
        }
        
        for location_name, items in items_data.items():
            if location_name in self.locations:
                self.locations[location_name].items.extend(items)

    def get_current_location(self) -> Location:
        """Get the current location object"""
        return self.locations.get(self.current_location)

    def get_available_jumps(self) -> List[Dict]:
        """Get available sector jumps from current sector (TW2002 style)"""
        if self.current_sector not in self.sector_connections:
            return []
        
        available_jumps = []
        for connection in self.sector_connections[self.current_sector]:
            # Check if destination sector has any locations
            sector_locations = [loc for loc in self.locations.values() if loc.sector == connection.destination_sector]
            if sector_locations:
                available_jumps.append({
                    'sector': connection.destination_sector,
                    'type': connection.connection_type,
                    'fuel_cost': connection.fuel_cost,
                    'travel_time': connection.travel_time,
                    'danger_level': connection.danger_level,
                    'faction': self.sector_factions.get(connection.destination_sector, "Unknown")
                })
        
        return available_jumps

    def can_jump_to_sector(self, sector_number: int) -> bool:
        """Check if player can jump to sector number"""
        if self.current_sector not in self.sector_connections:
            return False

        for connection in self.sector_connections[self.current_sector]:
            if connection.destination_sector == sector_number:
                return True
        return False

    def can_jump_to(self, destination: str) -> bool:
<<<<<<< HEAD
        """Check if a location name is valid for instant jumps"""
        return destination in self.locations
=======
        """Check if player can jump to a destination location"""
        if destination not in self.locations:
            return False
        current = self.locations.get(self.current_location)
        return destination in current.connections if current else False
>>>>>>> ca98d7a4

    def jump_to_sector(self, sector_number: int, player) -> Dict:
        """Jump to a connected sector (TW2002 style)"""
        if not self.can_jump_to_sector(sector_number):
            return {'success': False, 'message': f'Cannot jump to sector {sector_number} from here'}
        
        # Find the connection details
        connection = None
        for conn in self.sector_connections[self.current_sector]:
            if conn.destination_sector == sector_number:
                connection = conn
                break
        
        if not connection:
            return {'success': False, 'message': f'No connection to sector {sector_number}'}
        
        # Check fuel requirements
        if player.fuel < connection.fuel_cost:
            return {'success': False, 'message': f'Not enough fuel. Need {connection.fuel_cost}, have {player.fuel}'}
        
        # Find a location in the destination sector
        sector_locations = [loc for loc in self.locations.values() if loc.sector == sector_number]
        if not sector_locations:
            return {'success': False, 'message': f'No locations found in sector {sector_number}'}
        
        dest_location = sector_locations[0]  # Use first location in sector
        
        # Start jump
        self.is_traveling = True
        self.travel_destination = dest_location.name
        self.travel_progress = 0
        self.travel_time = connection.travel_time
        self.travel_start_time = time.time()
        
        # Discover the sector
        self.discovered_sectors.add(sector_number)
        
        return {
            'success': True,
            'message': f'Jumping to sector {sector_number} ({connection.connection_type} space). Estimated time: {connection.travel_time} minutes',
            'travel_time': connection.travel_time,
            'fuel_cost': connection.fuel_cost,
            'sector': sector_number,
            'connection_type': connection.connection_type
        }

    def start_travel(self, destination: str, player) -> Dict:
        """Begin travel using a destination name"""
        if destination not in self.locations:
            return {'success': False, 'message': f'Unknown destination {destination}'}
        dest_sector = self.locations[destination].sector
        return self.jump_to_sector(dest_sector, player)

    def update_jump(self, player) -> Dict:
        """Update jump progress"""
        if not self.is_traveling:
            return {'traveling': False}
        
        elapsed_time = (time.time() - self.travel_start_time) / 60  # Convert to minutes
        progress = min(100, (elapsed_time / self.travel_time) * 100)
        
        if progress >= 100:
            # Arrived at destination
            self._complete_jump(player)
            return {
                'traveling': False,
                'arrived': True,
                'destination': self.travel_destination,
                'message': f'Arrived at {self.travel_destination}!'
            }
        
        return {
            'traveling': True,
            'progress': progress,
            'destination': self.travel_destination,
            'remaining_time': max(0, self.travel_time - elapsed_time)
        }

    def update_travel(self, player) -> Dict:
        """Update travel and trigger events on arrival"""
        status = self.update_jump(player)
        if status.get('arrived'):
            event = self.trigger_event(player)
            if event:
                status['event'] = event
        return status

    def _complete_jump(self, player):
        """Complete jump to destination"""
        dest_location = self.locations[self.travel_destination]
        
        # Find the connection used for this jump
        connection = None
        for conn in self.sector_connections.get(self.current_sector, []):
            if conn.destination_sector == dest_location.sector:
                connection = conn
                break
        
        # Consume fuel
        if connection:
            player.use_fuel(connection.fuel_cost)
        else:
            player.use_fuel(dest_location.fuel_cost)
        
        # Update location and sector
        self.current_location = self.travel_destination
        self.player_coordinates = dest_location.coordinates
        self.current_sector = dest_location.sector
        
        # Reset travel state
        self.is_traveling = False
        self.travel_destination = None
        self.travel_progress = 0
        self.travel_time = 0

    def trigger_event(self, player) -> Optional[Dict]:
        """Trigger a random event based on sector danger level"""
        location = self.get_current_location()
        if not location:
            return None

        danger = location.danger_level
        possible = [e for e in self.event_templates if e['danger_min'] <= danger <= e['danger_max']]

        # 30% chance an event occurs
        if not possible or random.random() > 0.3:
            return None

        event = random.choice(possible)
        outcome = ""

        if event['type'] == 'pirate':
            damage = random.randint(5, 15)
            player.health = max(0, player.health - damage)
            location.danger_level = min(10, location.danger_level + 1)
            outcome = f'Pirates attack your ship, dealing {damage} damage.'
        elif event['type'] == 'distress':
            signal = self.sos_system.generate_distress_signal(self.player_coordinates)
            if signal:
                outcome = f'Received distress call from {signal.ship_name} at {signal.coordinates}.'
            else:
                outcome = 'A distress call was detected but quickly faded.'
        elif event['type'] == 'trade':
            credits = random.randint(50, 150)
            player.credits += credits
            self.market_conditions[location.sector] = 'boom'
            outcome = f'Profitable trade nets {credits} credits.'

        result = {
            'name': event['name'],
            'description': event['description'],
            'outcome': outcome
        }

        try:
            from utils.display import DisplayManager
            DisplayManager().show_event_result(result)
        except Exception:
            pass

        return result

    def instant_jump(self, destination: str) -> bool:
        """Instant jump to a destination (for warp command)"""
        if not self.can_jump_to(destination):
            return False
        
        dest_location = self.locations[destination]
        
        # Update location and sector
        self.current_location = destination
        self.player_coordinates = dest_location.coordinates
        self.space_sector = dest_location.sector
        
        # Discover the sector
        self.discovered_sectors.add(dest_location.sector)
        
        return True

    def get_current_sector_display(self) -> Dict:
        """Get current sector information for TW2002-style display"""
        current_loc = self.get_current_location()
        if not current_loc:
            return {'error': 'No current location'}
        
        sector_number = self.current_sector
        faction = self.sector_factions.get(sector_number, "Unknown")
        
        # Get available connections
        available_connections = self.get_available_jumps()
        
        return {
            'sector': sector_number,
            'location': current_loc.name,
            'faction': faction,
            'connections': available_connections,
            'discovered': sector_number in self.discovered_sectors
        }
    
    def get_sector_info(self, sector_number: int = None) -> Dict:
        """Get information about a sector"""
        if sector_number is None:
            # Return current sector info
            sector_number = self.current_sector
        
        sector_locations = [loc for loc in self.locations.values() if loc.sector == sector_number]
        
        if not sector_locations:
            return {'discovered': False, 'sector': sector_number}
        
        return {
            'discovered': sector_number in self.discovered_sectors,
            'sector': sector_number,
            'locations': [loc.name for loc in sector_locations],
            'danger_level': max(loc.danger_level for loc in sector_locations),
            'faction': self.sector_factions.get(sector_number, "Unknown")
        }

    def get_all_sectors(self) -> List[str]:
        """Get all sectors in the game"""
        return list(set(loc.sector for loc in self.locations.values()))

    def get_discovered_sectors(self) -> List[str]:
        """Get discovered sectors"""
        return list(self.discovered_sectors)

    def get_location_description(self) -> str:
        """Get detailed description of current location"""
        location = self.get_current_location()
        if not location:
            return "Unknown location"
        
        desc = f"\n[bold cyan]{location.name}[/bold cyan] - Sector {location.sector}[/bold cyan]\n"
        desc += f"[italic]{location.description}[/italic]\n\n"
        
        desc += f"Type: {location.location_type.title()}\n"
        desc += f"Sector: {location.sector}\n"
        desc += f"Danger Level: {location.danger_level}/10\n"
        desc += f"Faction: {location.faction}\n"
        
        if location.services:
            desc += f"Services: {', '.join(location.services)}\n"
        
        if location.connections:
            desc += f"Connected Sectors: {', '.join(location.connections)}\n"
        
        if location.items:
            desc += f"Items here: {', '.join([item.name for item in location.items])}\n"
        
        return desc

    def get_map_display(self) -> str:
        """Get a visual map of the game world with sectors"""
        map_str = "\n[bold cyan]Galactic Map - Sector Navigation[/bold cyan]\n"
        map_str += "=" * 60 + "\n\n"
        
        # Show current sector
        current_loc = self.get_current_location()
        if current_loc:
            map_str += f"[bold yellow]Current Sector: {current_loc.sector}[/bold yellow]\n"
            map_str += f"[bold yellow]Current Location: {current_loc.name}[/bold yellow]\n\n"
        
        # Show all sectors
        all_sectors = self.get_all_sectors()
        discovered_sectors = self.get_discovered_sectors()
        
        map_str += "[bold cyan]Sectors:[/bold cyan]\n"
        for sector in all_sectors:
            if sector in discovered_sectors:
                sector_info = self.get_sector_info(sector)
                map_str += f"  [green]✓ {sector}[/green] - {', '.join(sector_info['locations'])}\n"
            else:
                map_str += f"  [dim]? Unknown Sector[/dim]\n"
        
        map_str += "\n[bold cyan]Sector Connections:[/bold cyan]\n"
        
        # Create a simple ASCII map
        map_width = self.map_data['width']
        map_height = self.map_data['height']
        
        # Initialize empty map
        map_grid = [[' ' for _ in range(map_width)] for _ in range(map_height)]
        
        # Add locations
        for loc_name, loc_data in self.map_data['locations'].items():
            x, y = loc_data['x'], loc_data['y']
            if 0 <= x < map_width and 0 <= y < map_height:
                map_grid[y][x] = loc_data['symbol']
        
        # Add connections (simple lines)
        for conn in self.map_data['connections']:
            loc1, loc2 = conn
            if loc1 in self.map_data['locations'] and loc2 in self.map_data['locations']:
                x1, y1 = self.map_data['locations'][loc1]['x'], self.map_data['locations'][loc1]['y']
                x2, y2 = self.map_data['locations'][loc2]['x'], self.map_data['locations'][loc2]['y']
                
                # Draw simple connection line
                if x1 == x2:  # Vertical line
                    for y in range(min(y1, y2) + 1, max(y1, y2)):
                        if 0 <= y < map_height and 0 <= x1 < map_width:
                            map_grid[y][x1] = '|'
                elif y1 == y2:  # Horizontal line
                    for x in range(min(x1, x2) + 1, max(x1, x2)):
                        if 0 <= x < map_width and 0 <= y1 < map_height:
                            map_grid[y1][x] = '-'
        
        # Highlight current location
        current_loc = self.get_current_location()
        if current_loc and current_loc.name in self.map_data['locations']:
            x, y = self.map_data['locations'][current_loc.name]['x'], self.map_data['locations'][current_loc.name]['y']
            if 0 <= x < map_width and 0 <= y < map_height:
                map_grid[y][x] = f"[bold red]{self.map_data['locations'][current_loc.name]['symbol']}[/bold red]"
        
        # Convert grid to string
        for row in map_grid:
            map_str += ''.join(row) + '\n'
        
        map_str += "\n[bold yellow]Legend:[/bold yellow]\n"
        map_str += "🌍 Earth Station    🔴 Mars Colony    🌙 Luna Base\n"
        map_str += "💎 Asteroid Belt    🏴‍☠️ Pirate Haven   🔬 Deep Space Lab\n"
        map_str += "⭐ Outer Rim        🌌 Nebula Zone\n"
        map_str += "[bold red]Current Location[/bold red]\n"
        map_str += "[green]✓ Discovered Sectors[/green]\n"
        map_str += "[dim]? Undiscovered Sectors[/dim]\n"
        
        return map_str

    def get_jump_info(self, destination: str) -> Dict:
        """Get jump information for a destination"""
        if not self.can_jump_to(destination):
            return {'available': False}
        
        dest_location = self.locations[destination]
        current_loc = self.get_current_location()
        
        return {
            'available': True,
            'destination': destination,
            'sector': dest_location.sector,
            'fuel_cost': dest_location.fuel_cost,
            'travel_time': dest_location.travel_time,
            'danger_level': dest_location.danger_level,
            'faction': dest_location.faction,
            'services': dest_location.services
        }

    def can_trade(self) -> bool:
        """Check if trading is available at current location"""
        location = self.get_current_location()
        return location and 'trading' in location.services

    def can_repair(self) -> bool:
        """Check if repair services are available"""
        location = self.get_current_location()
        return location and 'repair' in location.services

    def can_refuel(self) -> bool:
        """Check if fuel services are available"""
        location = self.get_current_location()
        return location and 'fuel' in location.services

    def is_in_combat(self) -> bool:
        """Check if player is currently in combat"""
        # This would be determined by current game state
        return False

    def get_random_encounter(self) -> Optional[str]:
        """Get a random encounter based on current location"""
        location = self.get_current_location()
        if not location:
            return None
        
        # Higher danger level = more likely to have encounters
        if random.random() < location.danger_level / 20:
            encounters = [
                "A group of space pirates approaches!",
                "You detect an unknown ship on your scanners.",
                "A meteor shower threatens your ship!",
                "You encounter a mysterious alien vessel.",
                "Space debris blocks your path.",
                "A distress signal reaches your ship."
            ]
            return random.choice(encounters)
        
        return None

    def get_weather_conditions(self) -> str:
        """Get current weather/space conditions"""
        conditions = [
            "Clear", "Solar Storm", "Asteroid Field", "Nebula Clouds",
            "Radiation Belt", "Magnetic Storm", "Cosmic Winds"
        ]
        return random.choice(conditions)

    def get_sector_info(self) -> Dict:
        """Get information about current space sector"""
        current_loc = self.get_current_location()
        return {
            'name': current_loc.sector if current_loc else "Unknown",
            'coordinates': self.player_coordinates,
            'weather': self.get_weather_conditions(),
            'danger_level': current_loc.danger_level if current_loc else 0
        }

    def land_on_planet(self):
        """Land on a planet and enter surface mode if possible"""
        location = self.get_current_location()
        if location and location.location_type == 'planet':
            self.on_planet_surface = True
            self.planet_surface = PlanetSurface(location.name)
            return {'success': True, 'message': f'You have landed on {location.name}. Use n/s/e/w to move.'}
        return {'success': False, 'message': 'You can only land on planets.'}

    def leave_planet_surface(self):
        """Leave the planetary surface and return to orbit"""
        if self.on_planet_surface:
            self.on_planet_surface = False
            self.planet_surface = None
            return {'success': True, 'message': 'You have returned to orbit.'}
        return {'success': False, 'message': 'You are not on a planetary surface.'}

    def move_on_surface(self, direction):
        if self.on_planet_surface and self.planet_surface:
            return self.planet_surface.move(direction)
        return False

    def get_surface_adjacent(self):
        if self.on_planet_surface and self.planet_surface:
            return self.planet_surface.get_adjacent()
        return {}

    def get_surface_area(self):
        if self.on_planet_surface and self.planet_surface:
            return self.planet_surface.get_current_area()
        return None

    def get_surface_map(self):
        if self.on_planet_surface and self.planet_surface:
            return self.planet_surface.get_map()
        return ''

    def is_on_planet_surface(self):
        return self.on_planet_surface

    def fire_genesis_torpedo(self, player):
        """Create a new planet in the current sector using the Genesis Torpedo"""
        # Check if player has the torpedo
        if not player.has_item('Genesis Torpedo'):
            return {'success': False, 'message': 'You do not have a Genesis Torpedo.'}
        
        # Get current sector
        current_loc = self.get_current_location()
        if not current_loc:
            return {'success': False, 'message': 'Unknown location.'}
        sector = current_loc.sector
        
        # Generate a unique planet name
        base_names = ['Eden', 'Genesis', 'Nova', 'Gaia', 'Aurora', 'Haven', 'Prometheus', 'Arcadia']
        suffix = random.randint(100, 999)
        planet_name = f"{random.choice(base_names)}-{suffix}"
        
        # Create the new planet location
        new_planet = Location(
            name=planet_name,
            description="A lush, newly-formed world teeming with potential.",
            location_type='planet',
            coordinates=(random.randint(0, 200), random.randint(0, 200), 0),
            connections=[current_loc.name],
            services=['trading', 'exploration', 'research'],
            danger_level=random.randint(1, 4),
            faction='Neutral',
            fuel_cost=7,
            travel_time=35,
            sector=sector
        )
        self.locations[planet_name] = new_planet
        # Connect current location to new planet
        if planet_name not in current_loc.connections:
            current_loc.connections.append(planet_name)
        if current_loc.name not in new_planet.connections:
            new_planet.connections.append(current_loc.name)
        
        # Remove the torpedo from inventory
        player.remove_item('Genesis Torpedo')
        
        return {
            'success': True,
            'message': f'Genesis Torpedo fired! A new planet, {planet_name}, has formed in sector {sector}.',
            'planet': planet_name
        }<|MERGE_RESOLUTION|>--- conflicted
+++ resolved
@@ -471,16 +471,8 @@
         return False
 
     def can_jump_to(self, destination: str) -> bool:
-<<<<<<< HEAD
         """Check if a location name is valid for instant jumps"""
         return destination in self.locations
-=======
-        """Check if player can jump to a destination location"""
-        if destination not in self.locations:
-            return False
-        current = self.locations.get(self.current_location)
-        return destination in current.connections if current else False
->>>>>>> ca98d7a4
 
     def jump_to_sector(self, sector_number: int, player) -> Dict:
         """Jump to a connected sector (TW2002 style)"""
